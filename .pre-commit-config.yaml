--- conflicted
+++ resolved
@@ -16,11 +16,7 @@
       - id: no-commit-to-branch
         args: [--branch=main]
   - repo: https://github.com/astral-sh/ruff-pre-commit
-<<<<<<< HEAD
     rev: v0.8.3
-=======
-    rev: v0.6.9
->>>>>>> 518402db
     hooks:
       - id: ruff
         args: [--fix]
@@ -33,11 +29,7 @@
     hooks:
       - id: black
   - repo: https://github.com/pre-commit/mirrors-mypy
-<<<<<<< HEAD
     rev: v1.13.0
-=======
-    rev: v1.11.2
->>>>>>> 518402db
     hooks:
       - id: mypy
   - repo: https://github.com/codespell-project/codespell
