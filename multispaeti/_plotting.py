--- conflicted
+++ resolved
@@ -1,12 +1,7 @@
 from typing import TYPE_CHECKING
 
 import numpy as np
-<<<<<<< HEAD
-from matplotlib.figure import Figure
-from matplotlib.gridspec import GridSpec
 from sklearn.utils.validation import check_is_fitted
-=======
->>>>>>> 6b378c61
 
 from ._multispati_pca import MultispatiPCA
 
@@ -32,14 +27,10 @@
 
     Raises
     ------
-<<<<<<< HEAD
+    ModuleNotFoundError
+        If `matplotlib` is not installed.
     sklearn.exceptions.NotFittedError
         If the MultispatiPCA has not been fitted.
-    """
-    check_is_fitted(msPCA)
-=======
-    ModuleNotFoundError
-        If `matplotlib` is not installed.
     """
     try:
         import matplotlib.pyplot as plt
@@ -47,7 +38,7 @@
     except ModuleNotFoundError as e:
         _raise_matplotlib_load_error(e, "plot_eigenvalues")
 
->>>>>>> 6b378c61
+    check_is_fitted(msPCA)
     eigenvalues = msPCA.eigenvalues_
 
     x_lbl, y_lbl = "Component", "Eigenvalue"
@@ -101,25 +92,19 @@
     Returns
     -------
     matplotlib.figure.Figure
-<<<<<<< HEAD
-=======
 
     Raises
     ------
     ModuleNotFoundError
         If `matplotlib` is not installed.
+    sklearn.exceptions.NotFittedError
+        If the MultispatiPCA has not been fitted.
     """
     try:
         import matplotlib.pyplot as plt
     except ModuleNotFoundError as e:
         _raise_matplotlib_load_error(e, "plot_variance_moransI_decomposition")
->>>>>>> 6b378c61
 
-    Raises
-    ------
-    sklearn.exceptions.NotFittedError
-        If the MultispatiPCA has not been fitted.
-    """
     check_is_fitted(msPCA)
     I_min, I_max, I_0 = msPCA.moransI_bounds(sparse_approx=sparse_approx)
 
