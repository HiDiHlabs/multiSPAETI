import warnings
from typing import TYPE_CHECKING, Self, TypeAlias, TypeVar

import numpy as np
from numpy.typing import NDArray
from scipy import linalg
from scipy.sparse import csc_array, csc_matrix, csr_array, csr_matrix, eye, issparse
from scipy.sparse import linalg as sparse_linalg
from sklearn.base import (
    BaseEstimator,
    ClassNamePrefixFeaturesOutMixin,
    TransformerMixin,
)
from sklearn.preprocessing import normalize
from sklearn.utils.validation import check_array, check_is_fitted, validate_data

if TYPE_CHECKING:
    import cupy as cp

T = TypeVar("T", bound=np.number)
U = TypeVar("U", bound=np.number)


_Csr: TypeAlias = csr_array | csr_matrix
_Csc: TypeAlias = csc_array | csc_matrix
_X: TypeAlias = np.ndarray | _Csr | _Csc
_Connectivity: TypeAlias = np.ndarray | _Csr


class MultispatiPCA(ClassNamePrefixFeaturesOutMixin, TransformerMixin, BaseEstimator):
    """
    MULTISPATI-PCA

    In contrast to Principal component analysis (PCA), MULTISPATI-PCA does not optimize
    the variance explained of each component but rather the product of the variance and
    Moran's I. This can lead to negative eigenvalues i.e. in the case of negative
    auto-correlation.

    The problem is solved by diagonalizing the symmetric matrix
    :math:`H=1/(2n)*X^t(W+W^t)X` where `X` is matrix of `n` observations :math:`\\times`
    `d` features, and `W` is a matrix of the connectivity between observations.

    Parameters
    ----------
    n_components : int or tuple[int, int], optional
        Number of components to keep.
        If None, will keep all components.
        If an int, it will keep the top `n_components`.
        If a tuple, it will keep the top and bottom `n_components`, respectively.
    connectivity : scipy.sparse.sparray or scipy.sparse.spmatrix
        Matrix of row-wise neighbor definitions i.e. c\\ :sub:`ij` is the connectivity of
        i :math:`\\to` j. The matrix does not have to be symmetric. It can be a
        binary adjacency matrix or a matrix of connectivities in which case
        c\\ :sub:`ij` should be larger if i and j are close.
        A distance matrix should be transformed to connectivities by e.g.
        calculating :math:`1-d/d_{max}` beforehand.
    center_sparse : bool
        Whether to center `X` if it is a sparse array. By default sparse `X` will not be
        centered as this requires transforming it to a dense array, potentially raising
        out-of-memory errors.
    use_gpu : bool
        Whether to use GPU implementation based on `cupy` and `cupyx.scipy`.
        These packages are not installed by default.
        TODO: add link to install instructions or similar

    Attributes
    ----------
    components_ : numpy.ndarray
        The estimated components: Array of shape `(n_components, n_features)`.

    eigenvalues_ : numpy.ndarray
        The eigenvalues corresponding to each of the selected components. Array of shape
        `(n_components,)`.

    variance_ : numpy.ndarray
        The estimated variance part of the eigenvalues. Array of shape `(n_components,)`.

    moransI_ : numpy.ndarray
        The estimated Moran's I part of the eigenvalues. Array of shape `(n_components,)`.

    mean_ : numpy.ndarray or None
        Per-feature empirical mean, estimated from the training set if `X` is not sparse.
        Array of shape `(n_features,)`.

    n_components_ : int
        The estimated number of components.

    n_samples_ : int
        Number of samples in the training data.

    n_features_in_ : int
        Number of features seen during :term:`fit`.


    References
    ----------
    `Dray, Stéphane, Sonia Saïd, and Françis Débias. "Spatial ordination of vegetation
    data using a generalization of Wartenberg's multivariate spatial correlation."
    Journal of vegetation science 19.1 (2008): 45-56.
    <https://onlinelibrary.wiley.com/doi/abs/10.3170/2007-8-18312>`_
    """

    def __init__(
        self,
        n_components: int | tuple[int, int] | None = None,
        *,
        connectivity: _Connectivity | None = None,
        center_sparse: bool = False,
        use_gpu: bool = False,
    ) -> None:
        self.n_components = n_components
        self.connectivity = connectivity
        self.center_sparse = center_sparse
        self.use_gpu = use_gpu

    @staticmethod
    def _validate_connectivity(W: _Connectivity, n: int) -> None:
        if W.shape[0] != W.shape[1]:
            raise ValueError("`connectivity` must be square")
        if W.shape[0] != n:
            raise ValueError(
                "#rows in `X` must be the same as dimensions of `connectivity`"
            )

    def _validate_n_components(self, n: int, d: int) -> None:
        self._n_components = self.n_components

        m = min(n, d)

        if self.n_components is not None:
            if isinstance(self.n_components, int):
                if self.n_components <= 0:
                    raise ValueError("`n_components` must be a positive integer.")
                elif self.n_components >= m:
                    warnings.warn(
                        "`n_components` should be less than minimum of "
                        "#samples and #features. Using all components."
                    )
                    self._n_components = None
                self._n_components = (self.n_components, 0)
            elif isinstance(self.n_components, tuple) and len(self.n_components) == 2:
                if any(
                    not isinstance(i, int) or i < 0 for i in self.n_components
                ) or self.n_components == (0, 0):
                    raise ValueError(
                        "`n_components` must be a tuple of positive integers."
                    )
                elif sum(self.n_components) >= m:
                    warnings.warn(
                        "Sum of `n_components` should be less than minimum of "
                        "#samples and #features. Using all components."
                    )
                    self._n_components = None
            else:
                raise ValueError("`n_components` must be None, int or (int, int)")

    def fit(self, X: _X, y: None = None) -> Self:
        """
        Fit MULTISPATI-PCA projection.

        Parameters
        ----------
        X : numpy.ndarray or scipy.sparse.csr_array or scipy.sparse.csc_array
            Array of observations x features.
        y : None
            Ignored. scikit-learn compatibility only.

        Raises
        ------
        ValueError
            If `X` does not have the same number of rows as `connectivity`.
            If `n_components` has the wrong type or is negative.
            If `connectivity` is not a square matrix.
        """
        if self.use_gpu:
            try:
                global cp
                import cupy as cp

                # TODO: these imports must be adjusted
                from cupyx.scipy.sparse import (  # noqa: F401
                    csc_matrix,
                    csr_matrix,
                    eye,
                    issparse,
                )
                from cupyx.scipy.sparse import linalg as sparse_linalg  # noqa: F401

            except ImportError as e:
                raise ImportError(
                    "GPU implementation requires `cupy` and `cupyx.scipy`."
                ) from e

        self._fit(X)
        return self

    def _fit(
<<<<<<< HEAD
        self, X: _X, *, return_transform: bool = False
    ) -> "np.ndarray | cp.ndarray | None":
        X = validate_data(self, X, accept_sparse=["csr", "csc"])
=======
        self, X: _X, *, return_transform: bool = False, stats: bool = True
    ) -> np.ndarray | None:
        X = check_array(X, accept_sparse=["csr", "csc"])
>>>>>>> 178a6291
        if self.connectivity is None:
            warnings.warn(
                "`connectivity` has not been set. Defaulting to identity matrix "
                "which will conceptually compute a standard PCA. "
                "It is not recommended to not set `connectivity`."
            )
            W = csr_array(eye(X.shape[0]))
        else:
            W = self.connectivity
        W = check_array(W, accept_sparse="csr")

        n, d = X.shape

        self._validate_connectivity(W, n)
        self._validate_n_components(n, d)

        self.W_ = normalize(W, norm="l1")

        if self.center_sparse and issparse(X):
            assert isinstance(X, (csr_array, csr_matrix, csc_array, csc_matrix))
            X = X.toarray()

        if issparse(X):
            self.mean_ = None
            X_centered = X
        else:
            self.mean_ = X.mean(axis=0)
            X_centered = X - self.mean_
            assert isinstance(X_centered, np.ndarray)

        eig_val, eig_vec = self._multispati_eigendecomposition(X_centered, self.W_)

        self.components_ = eig_vec
        self.eigenvalues_ = eig_val
        self.n_components_ = eig_val.size
        self._n_features_out = self.n_components_
        self.n_features_in_ = d

<<<<<<< HEAD
        X_tr = X_centered @ self.components_.T
        self.variance_, self.moransI_ = self._variance_moransI_decomposition(X_tr)  # type: ignore
=======
        if stats:
            X_tr = X_centered @ self.components_.T
            self.variance_, self.moransI_ = self._variance_moransI_decomposition(X_tr)
>>>>>>> 178a6291

        if return_transform:
            return X_tr

    def _multispati_eigendecomposition(
        self, X: _X, W: _Connectivity
    ) -> (
        tuple[NDArray[np.float64], NDArray[np.float64]]
        | tuple["cp.ndarray", "cp.ndarray"]
    ):
        # X: observations x features
        # W: row-wise definition of neighbors, row-sums should be 1
        def remove_zero_eigenvalues(
            eigen_values: NDArray[T], eigen_vectors: NDArray[U], n: int
        ) -> tuple[NDArray[T], NDArray[U]]:
            keep_idx = xp.sort(xp.argpartition(xp.abs(eigen_values), -n)[-n:])

            return eigen_values[keep_idx], eigen_vectors[:, keep_idx]

        xp = np if not self.use_gpu else cp

        n, d = X.shape

        H = (X.T @ (W + W.T) @ X) / (2 * n)
        # TODO handle sparse based on density?
        # both scipy and cupy sparse arrays
        if issparse(H):  # TODO: make sparseness check agnostic over input array
            match self._n_components:
                # TODO: does the importing as sparse_linalg work like this
                case None:
                    k = min(n, d) - 1
                    eig_val, eig_vec = sparse_linalg.eigsh(H, k=k, which="LM")
                case (n_pos, 0):
                    eig_val, eig_vec = sparse_linalg.eigsh(H, k=n_pos, which="LA")
                case (0, n_neg):
                    eig_val, eig_vec = sparse_linalg.eigsh(H, k=n_neg, which="SA")
                case (n_pos, n_neg):
                    eig_val_hi, eig_vec_hi = sparse_linalg.eigsh(H, k=n_pos, which="LA")
                    eig_val_lo, eig_vec_lo = sparse_linalg.eigsh(H, k=n_neg, which="SA")

                    eig_val = xp.concatenate([eig_val_lo, eig_val_hi])
                    eig_vec = xp.concatenate([eig_vec_lo, eig_vec_hi], axis=1)

        # numpy.ndarray
        elif xp.__name__ != "cupy":
            match self._n_components:
                case None:
                    eig_val, eig_vec = linalg.eigh(H)
                    if n < d:
                        eig_val, eig_vec = remove_zero_eigenvalues(eig_val, eig_vec, n)
                case (n_pos, 0):
                    eig_val, eig_vec = linalg.eigh(
                        H, subset_by_index=[d - n_pos, d - 1]
                    )
                case (0, n_neg):
                    eig_val, eig_vec = linalg.eigh(H, subset_by_index=[0, n_neg - 1])
                case (n_pos, n_neg):
                    eig_val, eig_vec = linalg.eigh(H)
                    component_indices = self._get_component_indices(d, n_pos, n_neg)
                    eig_val = eig_val[component_indices]
                    eig_vec = eig_vec[:, component_indices]
        # cupy.ndarray
        else:
            # TODO: improve if https://github.com/cupy/cupy/issues/7901 is implemented
            eig_val, eig_vec = xp.linalg.eigh(H)
            match self._n_components:
                case None:
                    # no subsetting required, matching only for completeness
                    pass
                case (n_pos, n_neg):
                    component_indices = self._get_component_indices(d, n_pos, n_neg)
                    eig_val = eig_val[component_indices]
                    eig_vec = eig_vec[:, component_indices]

        return xp.flip(eig_val), xp.flipud(eig_vec.T)

    @staticmethod
    def _get_component_indices(n: int, n_pos: int, n_neg: int) -> list[int]:
        if n_pos + n_neg > n:
            return list(range(n))
        else:
            return list(range(n_neg)) + list(range(n - n_pos, n))

    def transform(self, X: _X) -> "np.ndarray | cp.ndarray":
        """
        Transform the data using fitted MULTISPATI-PCA projection.

        Parameters
        ----------
        X : numpy.ndarray or scipy.sparse.csr_array or scipy.sparse.csc_array
            Array of observations x features.

        Returns
        -------
        numpy.ndarray

        Raises
        ------
        sklearn.exceptions.NotFittedError
            If instance has not been fitted.
        """
        check_is_fitted(self)
        X = validate_data(self, X, reset=False, accept_sparse=["csr", "csc"])
        if self.mean_ is not None and not issparse(X):
            X = X - self.mean_
        return X @ self.components_.T

    def fit_transform(self, X: _X, y: None = None) -> "np.ndarray | cp.ndarray":
        """
        Fit and transform the data using MULTISPATI-PCA projection.

        See :py:meth:`multispaeti.MultispatiPCA` for more information.

        Parameters
        ----------
        X : numpy.ndarray or scipy.sparse.csr_array or scipy.sparse.csc_array
            Array of observations x features.
        y : None
            Ignored. scikit-learn compatibility only.

        Returns
        -------
        numpy.ndarray
        """
        X_tr = self._fit(X, return_transform=True)
        return X_tr

    def transform_spatial_lag(self, X: _X) -> "np.ndarray | cp.ndarray":
        """
        Transform the data using fitted MULTISPATI-PCA projection and calculate the
        spatial lag.

        Parameters
        ----------
        X : numpy.ndarray or scipy.sparse.csr_array or scipy.sparse.csc_array
            Array of observations x features.

        Returns
        -------
        numpy.ndarray

        Raises
        ------
        sklearn.exceptions.NotFittedError
            If instance has not been fitted.
        """
        check_is_fitted(self)
        return self._spatial_lag(self.transform(X))

    def _spatial_lag(self, X: "np.ndarray | cp.ndarray") -> "np.ndarray | cp.ndarray":
        return self.W_ @ X

    def _variance_moransI_decomposition(
        self, X_tr: "np.ndarray | cp.ndarray"
    ) -> tuple[np.ndarray, np.ndarray] | tuple["cp.ndarray", "cp.ndarray"]:
        lag = self._spatial_lag(X_tr)

        xp = np if not self.use_gpu else cp

        # vector of row_Weights from dudi.PCA (we only use default row_weights i.e. 1/n)
        w = 1 / X_tr.shape[0]

        variance = xp.sum(X_tr * X_tr * w, axis=0)
        moran = xp.sum(X_tr * lag * w, axis=0) / variance

        if xp.__name__ == "cupy":
            variance = variance.get()
            moran = moran.get()

        return variance, moran

    def moransI_bounds(
        self, *, sparse_approx: bool = True
    ) -> tuple[float, float, float]:
        """
        Calculate the minimum and maximum bound for Moran's I given the `connectivity`
        and the expected value given the #observations.

        Parameters
        ----------
        sparse_approx : bool
            Only applicable if `connectivity` is sparse.

        Returns
        -------
        tuple[float, float, float]
            Minimum bound, maximum bound, and expected value.
        """

        # following R package adespatial::moran.bounds
        # sparse approx is following adegenet sPCA as shown in screeplot/summary
        def double_center(
            W: "np.ndarray | cp.ndarray | csr_array",
        ) -> "np.ndarray | cp.ndarray":
            if issparse(W):
                assert isinstance(W, csr_array)
                W = W.toarray()

            row_means = W.mean(axis=1, keepdims=True)
            col_means = W.mean(axis=0, keepdims=True) - row_means.mean()

            return W - row_means - col_means

        # ensure symmetry
        W = 0.5 * (self.W_ + self.W_.T)

        n_sample = W.shape[0]
        s = n_sample / W.sum()  # 1 if original W has rowSums or colSums of 1

        if not issparse(W) or not sparse_approx:
            W = double_center(W)

        I_0 = -1 / (n_sample - 1)
        I_min = float(
            s * sparse_linalg.eigsh(W, k=1, which="SA", return_eigenvectors=False)[0]
        )
        I_max = float(
            s * sparse_linalg.eigsh(W, k=1, which="LA", return_eigenvectors=False)[0]
        )

        return I_min, I_max, I_0


def multispati_pca(
    X: _X,
    n_components: int | tuple[int, int] | None = None,
    *,
    connectivity: _Connectivity | None = None,
    center_sparse: bool = False,
) -> tuple[np.ndarray, np.ndarray]:
    """
    Calculate MULTISPATI-PCA and return the transformed data matrix and components.

    For more information refer to :py:class:`multispaeti.MultispatiPCA`.

    This function is more efficient than :py:meth:`multispaeti.MultispatiPCA.fit_transform`
    if the additional attributes are not needed.

    Parameters
    ----------
    X : numpy.ndarray or scipy.sparse.csr_array or scipy.sparse.csc_array
        Array of observations x features.
    n_components : int or tuple[int, int], optional
        Number of components to keep.
        If None, will keep all components.
        If an int, it will keep the top `n_components`.
        If a tuple, it will keep the top and bottom `n_components`, respectively.
    connectivity : scipy.sparse.sparray or scipy.sparse.spmatrix
        Matrix of row-wise neighbor definitions i.e. c\\ :sub:`ij` is the connectivity of
        i :math:`\\to` j. The matrix does not have to be symmetric. It can be a
        binary adjacency matrix or a matrix of connectivities in which case
        c\\ :sub:`ij` should be larger if i and j are close.
        A distance matrix should be transformed to connectivities by e.g.
        calculating :math:`1-d/d_{max}` beforehand.
    center_sparse : bool
        Whether to center `X` if it is a sparse array. By default sparse `X` will not be
        centered as this requires transforming it to a dense array, potentially raising
        out-of-memory errors.

    Returns
    -------
        X_transformed : numpy.ndarray
        components : numpy.ndarray
    """
    ms_pca = MultispatiPCA(
        n_components, connectivity=connectivity, center_sparse=center_sparse
    )

    X_tr = ms_pca._fit(X, return_transform=True, stats=False)
    assert isinstance(X_tr, np.ndarray)
    return X_tr, ms_pca.components_<|MERGE_RESOLUTION|>--- conflicted
+++ resolved
@@ -195,15 +195,9 @@
         return self
 
     def _fit(
-<<<<<<< HEAD
-        self, X: _X, *, return_transform: bool = False
+        self, X: _X, *, return_transform: bool = False, stats: bool = True
     ) -> "np.ndarray | cp.ndarray | None":
-        X = validate_data(self, X, accept_sparse=["csr", "csc"])
-=======
-        self, X: _X, *, return_transform: bool = False, stats: bool = True
-    ) -> np.ndarray | None:
         X = check_array(X, accept_sparse=["csr", "csc"])
->>>>>>> 178a6291
         if self.connectivity is None:
             warnings.warn(
                 "`connectivity` has not been set. Defaulting to identity matrix "
@@ -242,14 +236,9 @@
         self._n_features_out = self.n_components_
         self.n_features_in_ = d
 
-<<<<<<< HEAD
-        X_tr = X_centered @ self.components_.T
-        self.variance_, self.moransI_ = self._variance_moransI_decomposition(X_tr)  # type: ignore
-=======
         if stats:
             X_tr = X_centered @ self.components_.T
             self.variance_, self.moransI_ = self._variance_moransI_decomposition(X_tr)
->>>>>>> 178a6291
 
         if return_transform:
             return X_tr
